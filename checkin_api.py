import uvicorn
from fastapi import FastAPI, HTTPException, Body
from pydantic import BaseModel
from typing import Optional, List, Dict
from datetime import datetime
import logging
from contextlib import asynccontextmanager
import requests
from uuid import uuid4

# Настройка логгера
logging.basicConfig(level=logging.INFO, format="%(asctime)s - %(levelname)s - %(message)s")
logger = logging.getLogger("CheckInAPI")

# URL модулей (укажите корректные адреса)
PASSENGERS_API_URL = "http://localhost:8004/v1/passengers"
TICKETS_API_URL = "http://172.20.10.2:8005/v1/tickets"

# FLIGHTS_API_URL = "http://172.20.10.2:8003/v1/flights"
FLIGHTS_API_URL = "http://localhost:8003/v1/flights"  # Табло

BAGGAGE_API_URL = "http://172.20.10.2:8007/v1/baggage"      # Baggage Warehouse
BAGGAGE_TRACK_API_URL = "http://localhost:8011/v1/baggage-track"  # Замените на актуальный адрес

<<<<<<< HEAD
CATERING_API_URL = "http://small-doors-punch.loca.lt/v1/catering"    # Catering Truck
=======
CATERING_API_URL = "https://many-bugs-grow.loca.lt/v1/catering"    # Catering Truck
>>>>>>> b0339aee

# Модель данных для Check-In задачи
class CheckInData(BaseModel):
    checkInId: str
    taskType: str  # "registration", "baggageDrop", "issueTicket"
    state: str     # "sent", "assigned", "inProgress", "completed"
    flightId: str
    passengerId: str
    ticketId: str
    counter: str
    details: dict

    class Config:
        json_encoders = {"datetime": lambda v: v.isoformat()}

# Модель для начала регистрации
class CheckInRequest(BaseModel):
    flightId: str
    passengerId: str
    ticketId: str

# Модель для получения билетов от Ticket Sales
class TicketsRequest(BaseModel):
    flightId: str
    tickets: List[dict]

# In-memory базы данных
checkin_db: Dict[str, CheckInData] = {}
tickets_for_checkin: Dict[str, List[dict]] = {}  # {flightId: [ticket, ticket, ...]}

# Функция проверки билета и рейса
def validate_ticket_and_flight(flightId: str, passengerId: str, ticketId: str) -> dict:
    logger.info(f"Начало проверки рейса {flightId} для пассажира {passengerId} с билетом {ticketId}")
    try:
        flight_response = requests.get(f"{FLIGHTS_API_URL}/{flightId}")
        flight_response.raise_for_status()
        flight = flight_response.json()
        logger.info(f"Получены данные о рейсе {flightId}: статус {flight.get('status')}")
        if flight["status"] not in ["RegistrationOpen", "RegistrationClosed"]:
            logger.error("Регистрация на рейс невозможна, статус рейса: " + flight["status"])
            raise HTTPException(status_code=400, detail="Регистрация на рейс невозможна")

        # Попытка получить билет из tickets_for_checkin
        valid_tickets = tickets_for_checkin.get(flightId, [])
        if not valid_tickets:
            logger.warning(f"Список билетов для рейса {flightId} пуст. Возможно, билеты не были переданы в Check-In.")
            # Дополнительно можно попытаться получить билет напрямую или сообщить о необходимости обновить список билетов.
            raise HTTPException(status_code=400, detail="Билет недействителен или подделан")

        ticket = next((t for t in valid_tickets if t["ticketId"] == ticketId), None)
        if not ticket:
            logger.error(f"Билет {ticketId} не найден в списке билетов для рейса {flightId}")
            raise HTTPException(status_code=400, detail="Билет недействителен или подделан")
        if ticket["status"] != "active" or ticket.get("isFake", False):
            logger.error("Билет не соответствует требованиям регистрации")
            raise HTTPException(status_code=400, detail="Билет не соответствует пассажиру или рейсу")

        if not ticket:
            logger.error(f"Билет {ticketId} не найден в списке билетов для рейса {flightId}")
            raise HTTPException(status_code=400, detail="Билет недействителен или подделан")
        if ticket["passengerId"] != passengerId or ticket["flightId"] != flightId or ticket["status"] != "active":
            logger.error("Билет не соответствует пассажиру или рейсу")
            raise HTTPException(status_code=400, detail="Билет не соответствует пассажиру или рейсу")
        return {"ticket": ticket, "flight": flight}
    except requests.RequestException as e:
        logger.error(f"Ошибка при проверке: {e}")
        raise HTTPException(status_code=503, detail="Ошибка проверки билета или рейса")


@asynccontextmanager
async def lifespan(app: FastAPI):
    logger.info("Запуск модуля Check-In")
    yield
    logger.info("Остановка модуля Check-In")

app = FastAPI(title="Check-In Module", lifespan=lifespan)

# Эндпоинт для получения билетов от Ticket Sales
@app.post("/v1/checkin/tickets", response_model=dict)
def receive_tickets(request: TicketsRequest = Body(...)):
    flightId = request.flightId
    # Логируем полученный запрос полностью
    logger.info(f"Получен запрос на обновление билетов для рейса {flightId}: {request.tickets}")
    tickets_for_checkin[flightId] = request.tickets
    logger.info(f"Обновлен список билетов для рейса {flightId}: {tickets_for_checkin[flightId]}")
    return {"status": "success", "message": f"Получено {len(request.tickets)} билетов для рейса {flightId}"}


# Эндпоинт для начала регистрации пассажира
@app.post("/v1/checkin/start", response_model=dict, status_code=201)
def start_checkin(request: CheckInRequest = Body(...)):
    max_retries = 3
    attempt = 0
    while attempt < max_retries:
        try:
            checkin_id = str(uuid4())
            logger.info(
                f"Получен запрос на регистрацию: рейс {request.flightId}, пассажир {request.passengerId}, билет {request.ticketId}")

            # Попытка проверки билета и рейса
            data = validate_ticket_and_flight(request.flightId, request.passengerId, request.ticketId)
            ticket = data["ticket"]

            # Создаем запись Check-In
            checkin = CheckInData(
                checkInId=checkin_id,
                taskType="registration",
                state="completed",  # Здесь сразу считаем регистрацию завершённой (можно доработать логику)
                flightId=request.flightId,
                passengerId=request.passengerId,
                ticketId=request.ticketId,
                counter="C1",  # Фиксируем номер стойки регистрации
                details={
                    "seatNumber": "12A",
                    "mealPreference": ticket["menuType"],
                    "frequentFlyer": ticket["isVIP"]
                }
            )
            checkin_db[checkin_id] = checkin
            logger.info(f"Пассажир {request.passengerId} успешно зарегистрирован, checkInId: {checkin_id}")

            # Проверяем, завершена ли регистрация на рейс
            if is_registration_complete(request.flightId):
                menu_summary = get_menu_for_flight(request.flightId)["menuSummary"]
                logger.info(f"Все пассажиры рейса {request.flightId} зарегистрированы, отправляем меню: {menu_summary}")

                try:
                    response = requests.post(f"{CATERING_API_URL}/order",
                                             json={"flightId": request.flightId, "menu": menu_summary})
                    response.raise_for_status()
                    logger.info(
                        f"Меню для рейса {request.flightId} успешно отправлено в Catering Truck: {response.json()}")
                except requests.RequestException as e:
                    logger.error(f"Ошибка при отправке меню: {e}")

            logger.info(f"Пассажир {request.passengerId} успешно зарегистрирован, checkInId: {checkin_id}")

            # Автоматическая отправка багажа в Baggage Track
            try:
                baggage_data = {
                    "flightId": request.flightId,
                    "passengerId": request.passengerId,
                    "ticketId": request.ticketId,
                    "baggageWeight": ticket.get("baggageWeight", 0),
                    "baggageItems": ticket.get("baggageItems", [])
                }

                response = requests.post(f"{BAGGAGE_TRACK_API_URL}/register", json=baggage_data)
                response.raise_for_status()
                logger.info(f"Багаж пассажира {request.passengerId} успешно отправлен в Baggage Track.")

            except requests.RequestException as e:
                logger.error(f"Ошибка при отправке багажа в Baggage Track: {e}")

            return {"checkInId": checkin_id, "status": "Completed"}
        except HTTPException as exc:
            # Если ошибка связана с отсутствием билета (код 400), пробуем повторить регистрацию
            if exc.status_code == 400:
                attempt += 1
                logger.error(
                    f"Ошибка регистрации для пассажира {request.passengerId} (попытка {attempt}/{max_retries}): {exc.detail}")
                import time
                time.sleep(2)  # Задержка 2 секунды перед повторной попыткой
                continue
            else:
                # Для других ошибок немедленно выбрасываем исключение
                raise exc
    # Если все попытки не увенчались успехом, возвращаем ошибку
    logger.error(f"Регистрация для пассажира {request.passengerId} не удалась после {max_retries} попыток")
    raise HTTPException(status_code=400, detail="Регистрация не удалась после нескольких попыток")


# Эндпоинт для получения статуса регистрации
@app.get("/v1/checkin/{checkInId}", response_model=CheckInData)
def get_checkin_status(checkInId: str):
    checkin = checkin_db.get(checkInId)
    if not checkin:
        logger.error(f"Регистрация с ID {checkInId} не найдена")
        raise HTTPException(status_code=404, detail="Регистрация не найдена")
    logger.info(f"Получен статус регистрации для {checkInId}: {checkin.state}")
    return checkin

# Эндпоинт для ручного обновления статуса регистрации
@app.patch("/v1/checkin/{checkInId}", response_model=CheckInData)
def update_checkin(checkInId: str, status: str = Body(..., embed=True)):
    checkin = checkin_db.get(checkInId)
    if not checkin:
        logger.error(f"Регистрация с ID {checkInId} не найдена для обновления")
        raise HTTPException(status_code=404, detail="Регистрация не найдена")
    valid_states = ["sent", "assigned", "inProgress", "completed", "Confirmed", "Rejected"]
    if status not in valid_states:
        logger.error(f"Попытка обновить регистрацию {checkInId} с неверным статусом: {status}")
        raise HTTPException(status_code=400, detail="Неверный статус")
    checkin.state = status
    logger.info(f"Статус регистрации {checkInId} обновлён на {status}")
    return checkin

# Эндпоинт для отправки багажа в Baggage Warehouse
@app.post("/v1/checkin/{checkInId}/baggage", response_model=dict)
def send_baggage(checkInId: str):
    checkin = checkin_db.get(checkInId)
    if not checkin or checkin.taskType != "registration":
        logger.error(f"Невозможно отправить багаж: регистрация {checkInId} не найдена или неверного типа")
        raise HTTPException(status_code=404, detail="Регистрация не найдена или не завершена")
    try:
        passenger_response = requests.get(f"{PASSENGERS_API_URL}/{checkin.passengerId}")
        passenger_response.raise_for_status()
        passenger = passenger_response.json()
        logger.info(f"Получены данные о пассажире {checkin.passengerId} для багажа")
    except requests.RequestException as e:
        logger.error(f"Ошибка получения данных пассажира: {e}")
        raise HTTPException(status_code=503, detail="Ошибка при получении данных пассажира")
    baggage_data = {
        "flightId": checkin.flightId,
        "baggageList": {
            f"baggage_{checkin.passengerId}": {
                "owner": checkin.passengerId,
                "weight": passenger.get("baggageWeight", 0)
            }
        }
    }
    try:
        response = requests.post(f"{BAGGAGE_API_URL}/store", json=baggage_data)
        response.raise_for_status()
        logger.info(f"Багаж для пассажира {checkin.passengerId} отправлен в Baggage Warehouse")
    except requests.RequestException as e:
        logger.error(f"Ошибка при отправке багажа: {e}")
        raise HTTPException(status_code=503, detail="Ошибка при отправке багажа")
    return {"status": "success", "message": "Baggage sent to warehouse", "flightId": checkin.flightId}

@app.post("/v1/checkin/{checkInId}/baggage-track", response_model=dict)
def send_baggage_to_track(checkInId: str):
    """
    Отправляет данные о багаже пассажира в Baggage Track после регистрации.
    """
    checkin = checkin_db.get(checkInId)
    if not checkin or checkin.taskType != "registration":
        logger.error(f"Ошибка: регистрация с ID {checkInId} не найдена или неверного типа")
        raise HTTPException(status_code=404, detail="Регистрация не найдена или не завершена")

    # Получаем данные о пассажире
    try:
        passenger_response = requests.get(f"{PASSENGERS_API_URL}/{checkin.passengerId}")
        passenger_response.raise_for_status()
        passenger = passenger_response.json()
        logger.info(f"Данные о пассажире {checkin.passengerId} получены")
    except requests.RequestException as e:
        logger.error(f"Ошибка при получении данных пассажира {checkin.passengerId}: {e}")
        raise HTTPException(status_code=503, detail="Ошибка получения данных пассажира")

    # Формируем данные о багаже для `Baggage Track`
    baggage_data = {
        "flightId": checkin.flightId,
        "passengerId": checkin.passengerId,
        "ticketId": checkin.ticketId,
        "baggageWeight": passenger.get("baggageWeight", 0),
        "baggageItems": passenger.get("baggageItems", []) or []  # Исправление: если `None`, передаём []
    }

    # Отправляем данные в Baggage Track
    try:
        response = requests.post(f"{BAGGAGE_TRACK_API_URL}/register", json=baggage_data)
        response.raise_for_status()
        logger.info(f"Багаж пассажира {checkin.passengerId} отправлен в Baggage Track")
    except requests.RequestException as e:
        logger.error(f"Ошибка при отправке багажа в Baggage Track: {e}")
        raise HTTPException(status_code=503, detail="Ошибка при отправке данных о багаже в Baggage Track")

    return {"status": "success", "message": "Baggage sent to Baggage Track", "flightId": checkin.flightId}


@app.get("/v1/checkin/{flightId}/menu", response_model=dict)
def get_menu_for_flight(flightId: str):
    menu_data = {"chicken": 0, "pork": 0, "fish": 0, "vegetarian": 0}
    for checkin in checkin_db.values():
        if checkin.flightId == flightId and checkin.taskType == "registration":
            meal = checkin.details.get("mealPreference", "chicken")
            menu_data[meal] = menu_data.get(meal, 0) + 1
    return {"status": "success", "menuSummary": menu_data}

# Эндпоинт для отправки данных о меню в Catering Truck
"""def is_registration_complete(flight_id: str) -> bool:
    tickets = [t["ticketId"] for t in tickets_for_checkin.get(flight_id, [])]
    registered = [c.ticketId for c in checkin_db.values() if c.flightId == flight_id]
    return set(tickets) == set(registered)"""


def is_registration_complete(flight_id: str) -> bool:
    tickets = {t["ticketId"] for t in tickets_for_checkin.get(flight_id, [])}
    registered = {c.ticketId for c in checkin_db.values() if c.flightId == flight_id}

    if not tickets:
        logger.warning(f"Билеты для рейса {flight_id} ещё не загружены. Регистрация не завершена.")
        return False  # Если нет билетов, считаем, что регистрация не завершена

    return tickets == registered



@app.post("/v1/checkin/{checkInId}/menu", response_model=dict)
def send_menu(checkInId: str):
    checkin = checkin_db.get(checkInId)
    if not checkin or checkin.taskType != "registration":
        raise HTTPException(status_code=404, detail="Регистрация не найдена или не завершена")

    # Проверяем, завершена ли регистрация
    if not is_registration_complete(checkin.flightId):
        logger.warning(f"Попытка отправки меню на Catering Truck ДО завершения регистрации рейса {checkin.flightId}")
        return {"status": "pending", "message": "Регистрация рейса еще не завершена"}

    menu_data = get_menu_for_flight(checkin.flightId)["menuSummary"]

    try:
        response = requests.post(f"{CATERING_API_URL}/order", json={"flightId": checkin.flightId, "menu": menu_data})
        response.raise_for_status()
        logger.info(f"Данные о питании для рейса {checkin.flightId} отправлены в Catering Truck")
    except requests.RequestException as e:
        logger.error(f"Ошибка при отправке меню: {e}")
        raise HTTPException(status_code=503, detail="Ошибка при отправке данных о питании")

    return {
        "status": "success",
        "message": "Menu data sent",
        "flightId": checkin.flightId,
        "menuSummary": menu_data
    }


if __name__ == "__main__":
    uvicorn.run("checkin_api:app", host="172.20.10.2", port=8006, reload=True)<|MERGE_RESOLUTION|>--- conflicted
+++ resolved
@@ -14,7 +14,7 @@
 
 # URL модулей (укажите корректные адреса)
 PASSENGERS_API_URL = "http://localhost:8004/v1/passengers"
-TICKETS_API_URL = "http://172.20.10.2:8005/v1/tickets"
+TICKETS_API_URL = "http://172.20.10.3:8005/v1/tickets"
 
 # FLIGHTS_API_URL = "http://172.20.10.2:8003/v1/flights"
 FLIGHTS_API_URL = "http://localhost:8003/v1/flights"  # Табло
@@ -22,11 +22,7 @@
 BAGGAGE_API_URL = "http://172.20.10.2:8007/v1/baggage"      # Baggage Warehouse
 BAGGAGE_TRACK_API_URL = "http://localhost:8011/v1/baggage-track"  # Замените на актуальный адрес
 
-<<<<<<< HEAD
-CATERING_API_URL = "http://small-doors-punch.loca.lt/v1/catering"    # Catering Truck
-=======
-CATERING_API_URL = "https://many-bugs-grow.loca.lt/v1/catering"    # Catering Truck
->>>>>>> b0339aee
+CATERING_API_URL = "https://late-horses-lick.loca.lt/v1/catering"    # Catering Truck
 
 # Модель данных для Check-In задачи
 class CheckInData(BaseModel):
@@ -224,6 +220,39 @@
     logger.info(f"Статус регистрации {checkInId} обновлён на {status}")
     return checkin
 
+from fastapi import Body
+
+@app.post("/v1/checkin/{flightId}/baggage-drop", response_model=dict)
+def send_baggage_for_flight(flightId: str, payload: dict = Body(...)):
+    """
+    Отправка данных о багаже для всего рейса.
+    Ожидается, что payload содержит ключ "baggageList", представляющий словарь с данными по багажу.
+    """
+    baggage_list = payload.get("baggageList", {})
+    try:
+        response = requests.post(
+            f"{BAGGAGE_API_URL}/store",
+            json={"flightId": flightId, "baggageList": baggage_list}
+        )
+        response.raise_for_status()
+        logger.info(f"Багаж для рейса {flightId} отправлен в Baggage Warehouse")
+    except requests.RequestException as e:
+        logger.error(f"Ошибка при отправке багажа: {e}")
+        raise HTTPException(status_code=503, detail="Ошибка при отправке багажа")
+    return {"status": "success", "message": "Baggage sent to warehouse", "flightId": flightId}
+
+def send_baggage_data(self, flight_id: str, baggage_list: dict) -> bool:
+    try:
+        response = requests.post(
+            f"{self.base_url}/v1/checkin/{flight_id}/baggage-drop",
+            json={"baggageList": baggage_list},
+            timeout=5
+        )
+        response.raise_for_status()
+        return True
+    except requests.exceptions.RequestException as e:
+        raise Exception(f"Baggage data error: {str(e)}")
+
 # Эндпоинт для отправки багажа в Baggage Warehouse
 @app.post("/v1/checkin/{checkInId}/baggage", response_model=dict)
 def send_baggage(checkInId: str):
@@ -356,4 +385,4 @@
 
 
 if __name__ == "__main__":
-    uvicorn.run("checkin_api:app", host="172.20.10.2", port=8006, reload=True)+    uvicorn.run("checkin_api:app", host="localhost", port=8006, reload=True)