<?xml version="1.0" encoding="UTF-8"?>
<project version="4">
  <component name="AutoImportSettings">
    <option name="autoReloadType" value="SELECTIVE" />
  </component>
  <component name="ChangeListManager">
    <list default="true" id="7ec02db0-a52f-448b-a964-f4c3f72da86e" name="Changes" comment="Все модули обновлены">
<<<<<<< HEAD
      <change beforePath="$PROJECT_DIR$/.idea/workspace.xml" beforeDir="false" afterPath="$PROJECT_DIR$/.idea/workspace.xml" afterDir="false" />
      <change beforePath="$PROJECT_DIR$/catering_truck.py" beforeDir="false" afterPath="$PROJECT_DIR$/catering_truck.py" afterDir="false" />
      <change beforePath="$PROJECT_DIR$/flights_api.py" beforeDir="false" afterPath="$PROJECT_DIR$/flights_api.py" afterDir="false" />
      <change beforePath="$PROJECT_DIR$/time_control.py" beforeDir="false" afterPath="$PROJECT_DIR$/time_control.py" afterDir="false" />
=======
      <change afterPath="$PROJECT_DIR$/catering_truck.py" afterDir="false" />
      <change beforePath="$PROJECT_DIR$/.idea/workspace.xml" beforeDir="false" afterPath="$PROJECT_DIR$/.idea/workspace.xml" afterDir="false" />
      <change beforePath="$PROJECT_DIR$/checkin_api.py" beforeDir="false" afterPath="$PROJECT_DIR$/checkin_api.py" afterDir="false" />
      <change beforePath="$PROJECT_DIR$/passengers_api.py" beforeDir="false" afterPath="$PROJECT_DIR$/passengers_api.py" afterDir="false" />
>>>>>>> aac43c24
    </list>
    <option name="SHOW_DIALOG" value="false" />
    <option name="HIGHLIGHT_CONFLICTS" value="true" />
    <option name="HIGHLIGHT_NON_ACTIVE_CHANGELIST" value="false" />
    <option name="LAST_RESOLUTION" value="IGNORE" />
  </component>
  <component name="FileTemplateManagerImpl">
    <option name="RECENT_TEMPLATES">
      <list>
        <option value="HTML File" />
        <option value="Python Script" />
      </list>
    </option>
  </component>
  <component name="Git.Settings">
    <option name="RECENT_GIT_ROOT_PATH" value="$PROJECT_DIR$" />
  </component>
  <component name="MarkdownSettingsMigration">
    <option name="stateVersion" value="1" />
  </component>
  <component name="ProjectColorInfo">{
  &quot;associatedIndex&quot;: 1
}</component>
  <component name="ProjectId" id="2sRlILTtEB6C5YhuiGAuoeb7af9" />
  <component name="ProjectLevelVcsManager" settingsEditedManually="true" />
  <component name="ProjectViewState">
    <option name="hideEmptyMiddlePackages" value="true" />
    <option name="showLibraryContents" value="true" />
  </component>
  <component name="PropertiesComponent"><![CDATA[{
  "keyToString": {
    "DefaultHtmlFileTemplate": "HTML File",
    "Python.catering_truck.executor": "Run",
    "Python.check_in.executor": "Run",
    "Python.checkin.executor": "Run",
    "Python.checkin_api.executor": "Run",
    "Python.db.executor": "Run",
    "Python.flights_api.executor": "Run",
    "Python.flights_api_v05032025.executor": "Run",
    "Python.information_panel.executor": "Run",
    "Python.main.executor": "Run",
    "Python.passenger_api.executor": "Run",
    "Python.passenger_generator.executor": "Run",
    "Python.passengers_api.executor": "Run",
    "Python.passengers_api_v05032025.executor": "Run",
    "Python.run_all.executor": "Run",
    "Python.ticket_sales.executor": "Run",
    "Python.tickets_api.executor": "Run",
    "Python.tickets_api_v05032025.executor": "Run",
    "Python.time_control.executor": "Run",
    "RunOnceActivity.OpenProjectViewOnStart": "true",
    "RunOnceActivity.ShowReadmeOnStart": "true",
    "git-widget-placeholder": "main",
    "last_opened_file_path": "D:/PyProjects/Airport",
    "settings.editor.selected.configurable": "preferences.sourceCode"
  }
}]]></component>
  <component name="SharedIndexes">
    <attachedChunks>
      <set>
        <option value="bundled-python-sdk-d68999036c7f-d3b881c8e49f-com.jetbrains.pycharm.community.sharedIndexes.bundled-PC-233.14475.56" />
      </set>
    </attachedChunks>
  </component>
  <component name="SpellCheckerSettings" RuntimeDictionaries="0" Folders="0" CustomDictionaries="0" DefaultDictionary="application-level" UseSingleDictionary="true" transferred="true" />
  <component name="TaskManager">
    <task active="true" id="Default" summary="Default task">
      <changelist id="7ec02db0-a52f-448b-a964-f4c3f72da86e" name="Changes" comment="" />
      <created>1710520854795</created>
      <option name="number" value="Default" />
      <option name="presentableId" value="Default" />
      <updated>1710520854795</updated>
    </task>
    <task id="LOCAL-00001" summary="Все модули на всякий случай">
      <option name="closed" value="true" />
      <created>1741612971353</created>
      <option name="number" value="00001" />
      <option name="presentableId" value="LOCAL-00001" />
      <option name="project" value="LOCAL" />
      <updated>1741612971353</updated>
    </task>
    <task id="LOCAL-00002" summary="Все модули на всякий случай">
      <option name="closed" value="true" />
      <created>1741620451901</created>
      <option name="number" value="00002" />
      <option name="presentableId" value="LOCAL-00002" />
      <option name="project" value="LOCAL" />
      <updated>1741620451901</updated>
    </task>
    <task id="LOCAL-00003" summary="Все модули обновлены">
      <option name="closed" value="true" />
      <created>1741690304669</created>
      <option name="number" value="00003" />
      <option name="presentableId" value="LOCAL-00003" />
      <option name="project" value="LOCAL" />
      <updated>1741690304669</updated>
    </task>
    <task id="LOCAL-00004" summary="Все модули обновлены">
      <option name="closed" value="true" />
      <created>1741721069054</created>
      <option name="number" value="00004" />
      <option name="presentableId" value="LOCAL-00004" />
      <option name="project" value="LOCAL" />
      <updated>1741721069054</updated>
    </task>
    <task id="LOCAL-00005" summary="Все модули обновлены">
      <option name="closed" value="true" />
      <created>1741721083764</created>
      <option name="number" value="00005" />
      <option name="presentableId" value="LOCAL-00005" />
      <option name="project" value="LOCAL" />
      <updated>1741721083764</updated>
    </task>
    <task id="LOCAL-00006" summary="Все модули обновлены">
      <option name="closed" value="true" />
      <created>1741721859089</created>
      <option name="number" value="00006" />
      <option name="presentableId" value="LOCAL-00006" />
      <option name="project" value="LOCAL" />
      <updated>1741721859089</updated>
    </task>
<<<<<<< HEAD
    <task id="LOCAL-00007" summary="Все модули обновлены">
      <option name="closed" value="true" />
      <created>1741782434528</created>
      <option name="number" value="00007" />
      <option name="presentableId" value="LOCAL-00007" />
      <option name="project" value="LOCAL" />
      <updated>1741782434528</updated>
    </task>
    <option name="localTasksCounter" value="8" />
=======
    <option name="localTasksCounter" value="7" />
>>>>>>> aac43c24
    <servers />
  </component>
  <component name="Vcs.Log.Tabs.Properties">
    <option name="TAB_STATES">
      <map>
        <entry key="MAIN">
          <value>
            <State />
          </value>
        </entry>
      </map>
    </option>
  </component>
  <component name="VcsManagerConfiguration">
    <MESSAGE value="Все модули на всякий случай" />
    <MESSAGE value="Все модули обновлены" />
    <option name="LAST_COMMIT_MESSAGE" value="Все модули обновлены" />
  </component>
</project><|MERGE_RESOLUTION|>--- conflicted
+++ resolved
@@ -5,17 +5,15 @@
   </component>
   <component name="ChangeListManager">
     <list default="true" id="7ec02db0-a52f-448b-a964-f4c3f72da86e" name="Changes" comment="Все модули обновлены">
-<<<<<<< HEAD
       <change beforePath="$PROJECT_DIR$/.idea/workspace.xml" beforeDir="false" afterPath="$PROJECT_DIR$/.idea/workspace.xml" afterDir="false" />
       <change beforePath="$PROJECT_DIR$/catering_truck.py" beforeDir="false" afterPath="$PROJECT_DIR$/catering_truck.py" afterDir="false" />
+      <change beforePath="$PROJECT_DIR$/checkin_api.py" beforeDir="false" afterPath="$PROJECT_DIR$/checkin_api.py" afterDir="false" />
+      <change beforePath="$PROJECT_DIR$/db.py" beforeDir="false" afterPath="$PROJECT_DIR$/db.py" afterDir="false" />
       <change beforePath="$PROJECT_DIR$/flights_api.py" beforeDir="false" afterPath="$PROJECT_DIR$/flights_api.py" afterDir="false" />
+      <change beforePath="$PROJECT_DIR$/passengers_api.py" beforeDir="false" afterPath="$PROJECT_DIR$/passengers_api.py" afterDir="false" />
+      <change beforePath="$PROJECT_DIR$/templates/index.html" beforeDir="false" afterPath="$PROJECT_DIR$/templates/index.html" afterDir="false" />
+      <change beforePath="$PROJECT_DIR$/tickets_api.py" beforeDir="false" afterPath="$PROJECT_DIR$/tickets_api.py" afterDir="false" />
       <change beforePath="$PROJECT_DIR$/time_control.py" beforeDir="false" afterPath="$PROJECT_DIR$/time_control.py" afterDir="false" />
-=======
-      <change afterPath="$PROJECT_DIR$/catering_truck.py" afterDir="false" />
-      <change beforePath="$PROJECT_DIR$/.idea/workspace.xml" beforeDir="false" afterPath="$PROJECT_DIR$/.idea/workspace.xml" afterDir="false" />
-      <change beforePath="$PROJECT_DIR$/checkin_api.py" beforeDir="false" afterPath="$PROJECT_DIR$/checkin_api.py" afterDir="false" />
-      <change beforePath="$PROJECT_DIR$/passengers_api.py" beforeDir="false" afterPath="$PROJECT_DIR$/passengers_api.py" afterDir="false" />
->>>>>>> aac43c24
     </list>
     <option name="SHOW_DIALOG" value="false" />
     <option name="HIGHLIGHT_CONFLICTS" value="true" />
@@ -45,34 +43,34 @@
     <option name="hideEmptyMiddlePackages" value="true" />
     <option name="showLibraryContents" value="true" />
   </component>
-  <component name="PropertiesComponent"><![CDATA[{
-  "keyToString": {
-    "DefaultHtmlFileTemplate": "HTML File",
-    "Python.catering_truck.executor": "Run",
-    "Python.check_in.executor": "Run",
-    "Python.checkin.executor": "Run",
-    "Python.checkin_api.executor": "Run",
-    "Python.db.executor": "Run",
-    "Python.flights_api.executor": "Run",
-    "Python.flights_api_v05032025.executor": "Run",
-    "Python.information_panel.executor": "Run",
-    "Python.main.executor": "Run",
-    "Python.passenger_api.executor": "Run",
-    "Python.passenger_generator.executor": "Run",
-    "Python.passengers_api.executor": "Run",
-    "Python.passengers_api_v05032025.executor": "Run",
-    "Python.run_all.executor": "Run",
-    "Python.ticket_sales.executor": "Run",
-    "Python.tickets_api.executor": "Run",
-    "Python.tickets_api_v05032025.executor": "Run",
-    "Python.time_control.executor": "Run",
-    "RunOnceActivity.OpenProjectViewOnStart": "true",
-    "RunOnceActivity.ShowReadmeOnStart": "true",
-    "git-widget-placeholder": "main",
-    "last_opened_file_path": "D:/PyProjects/Airport",
-    "settings.editor.selected.configurable": "preferences.sourceCode"
+  <component name="PropertiesComponent">{
+  &quot;keyToString&quot;: {
+    &quot;DefaultHtmlFileTemplate&quot;: &quot;HTML File&quot;,
+    &quot;Python.catering_truck.executor&quot;: &quot;Run&quot;,
+    &quot;Python.check_in.executor&quot;: &quot;Run&quot;,
+    &quot;Python.checkin.executor&quot;: &quot;Run&quot;,
+    &quot;Python.checkin_api.executor&quot;: &quot;Run&quot;,
+    &quot;Python.db.executor&quot;: &quot;Run&quot;,
+    &quot;Python.flights_api.executor&quot;: &quot;Run&quot;,
+    &quot;Python.flights_api_v05032025.executor&quot;: &quot;Run&quot;,
+    &quot;Python.information_panel.executor&quot;: &quot;Run&quot;,
+    &quot;Python.main.executor&quot;: &quot;Run&quot;,
+    &quot;Python.passenger_api.executor&quot;: &quot;Run&quot;,
+    &quot;Python.passenger_generator.executor&quot;: &quot;Run&quot;,
+    &quot;Python.passengers_api.executor&quot;: &quot;Run&quot;,
+    &quot;Python.passengers_api_v05032025.executor&quot;: &quot;Run&quot;,
+    &quot;Python.run_all.executor&quot;: &quot;Run&quot;,
+    &quot;Python.ticket_sales.executor&quot;: &quot;Run&quot;,
+    &quot;Python.tickets_api.executor&quot;: &quot;Run&quot;,
+    &quot;Python.tickets_api_v05032025.executor&quot;: &quot;Run&quot;,
+    &quot;Python.time_control.executor&quot;: &quot;Run&quot;,
+    &quot;RunOnceActivity.OpenProjectViewOnStart&quot;: &quot;true&quot;,
+    &quot;RunOnceActivity.ShowReadmeOnStart&quot;: &quot;true&quot;,
+    &quot;git-widget-placeholder&quot;: &quot;main&quot;,
+    &quot;last_opened_file_path&quot;: &quot;D:/PyProjects/Airport&quot;,
+    &quot;settings.editor.selected.configurable&quot;: &quot;preferences.sourceCode&quot;
   }
-}]]></component>
+}</component>
   <component name="SharedIndexes">
     <attachedChunks>
       <set>
@@ -137,7 +135,6 @@
       <option name="project" value="LOCAL" />
       <updated>1741721859089</updated>
     </task>
-<<<<<<< HEAD
     <task id="LOCAL-00007" summary="Все модули обновлены">
       <option name="closed" value="true" />
       <created>1741782434528</created>
@@ -146,10 +143,15 @@
       <option name="project" value="LOCAL" />
       <updated>1741782434528</updated>
     </task>
-    <option name="localTasksCounter" value="8" />
-=======
-    <option name="localTasksCounter" value="7" />
->>>>>>> aac43c24
+    <task id="LOCAL-00008" summary="Все модули обновлены">
+      <option name="closed" value="true" />
+      <created>1741794423607</created>
+      <option name="number" value="00008" />
+      <option name="presentableId" value="LOCAL-00008" />
+      <option name="project" value="LOCAL" />
+      <updated>1741794423607</updated>
+    </task>
+    <option name="localTasksCounter" value="9" />
     <servers />
   </component>
   <component name="Vcs.Log.Tabs.Properties">
